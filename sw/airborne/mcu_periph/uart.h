/*
 * Paparazzi $Id$
 *
 * Copyright (C) 2010 The Paparazzi Team
 *
 * This file is part of paparazzi.
 *
 * paparazzi is free software; you can redistribute it and/or modify
 * it under the terms of the GNU General Public License as published by
 * the Free Software Foundation; either version 2, or (at your option)
 * any later version.
 *
 * paparazzi is distributed in the hope that it will be useful,
 * but WITHOUT ANY WARRANTY; without even the implied warranty of
 * MERCHANTABILITY or FITNESS FOR A PARTICULAR PURPOSE.  See the
 * GNU General Public License for more details.
 *
 * You should have received a copy of the GNU General Public License
 * along with paparazzi; see the file COPYING.  If not, write to
 * the Free Software Foundation, 59 Temple Place - Suite 330,
 * Boston, MA 02111-1307, USA.
 *
 */

/** \file mcu_periph/uart.h
 *  \brief arch independant UART (Universal Asynchronous Receiver/Transmitter) API
 *
 */

#ifndef MCU_PERIPH_UART_H
#define MCU_PERIPH_UART_H

#include "mcu_periph/uart_arch.h"
#include "std.h"

#define UART_RX_BUFFER_SIZE 128
#define UART_TX_BUFFER_SIZE 128
<<<<<<< HEAD
=======
#define UART_DEV_NAME_SIZE 16
>>>>>>> ccd644af

/**
 * UART peripheral
 */
struct uart_periph {
  /* Receive buffer */
  uint8_t rx_buf[UART_RX_BUFFER_SIZE];
  uint16_t rx_insert_idx;
  uint16_t rx_extract_idx;
  /* Transmit buffer */
  uint8_t tx_buf[UART_RX_BUFFER_SIZE];
  uint16_t tx_insert_idx;
  uint16_t tx_extract_idx;
  uint8_t tx_running;
  /* UART Register */
  void* reg_addr;
<<<<<<< HEAD
};

extern void uart_periph_init(struct uart_periph* p);
extern void uart_periph_init_param(struct uart_periph* p, uint32_t baud, uint8_t mode, uint8_t fmode, char * dev);
=======
  /* UART Dev (linux) */
  char dev[UART_DEV_NAME_SIZE];
};

extern void uart_periph_init(struct uart_periph* p);
extern void uart_periph_set_baudrate(struct uart_periph* p, uint32_t baud);
//extern void uart_periph_init_param(struct uart_periph* p, uint32_t baud, uint8_t mode, uint8_t fmode, char * dev);
>>>>>>> ccd644af
extern void uart_transmit(struct uart_periph* p, uint8_t data);
extern bool_t uart_check_free_space(struct uart_periph* p, uint8_t len);

#define UartChAvailable(_p) (_p.rx_insert_idx != _p.rx_extract_idx)

#define UartGetch(_p) ({                                            \
   uint8_t ret = _p.rx_buf[_p.rx_extract_idx];                   \
   _p.rx_extract_idx = (_p.rx_extract_idx + 1)%UART_RX_BUFFER_SIZE; \
   ret;                                                             \
})


#ifdef USE_UART0
extern struct uart_periph uart0;
extern void uart0_init(void);

#define Uart0Init() uart_periph_init(&uart0)
#define Uart0CheckFreeSpace(_x) uart_check_free_space(&uart0, _x)
#define Uart0Transmit(_x) uart_transmit(&uart0, _x)
#define Uart0SendMessage() {}
#define Uart0ChAvailable() UartChAvailable(uart0)
#define Uart0Getch() UartGetch(uart0)
#define Uart0TxRunning uart0.tx_running
<<<<<<< HEAD
#define Uart0InitParam(_b, _m, _fm) uart_periph_init_param(&uart0, _b, _m, _fm, "")
=======
#define Uart0SetBaudrate(_b) uart_periph_set_baudrate(&uart0, _b)
//#define Uart0InitParam(_b, _m, _fm) uart_periph_init_param(&uart0, _b, _m, _fm, "")
>>>>>>> ccd644af

#define UART0Init           Uart0Init
#define UART0CheckFreeSpace Uart0CheckFreeSpace
#define UART0Transmit       Uart0Transmit
#define UART0SendMessage    Uart0SendMessage
#define UART0ChAvailable    Uart0ChAvailable
#define UART0Getch          Uart0Getch
#define UART0TxRunning      Uart0TxRunning
#define UART0InitParam      Uart0InitParam

#endif // USE_UART0

#ifdef USE_UART1
extern struct uart_periph uart1;
extern void uart1_init(void);

#define Uart1Init() uart_periph_init(&uart1)
#define Uart1CheckFreeSpace(_x) uart_check_free_space(&uart1, _x)
#define Uart1Transmit(_x) uart_transmit(&uart1, _x)
#define Uart1SendMessage() {}
#define Uart1ChAvailable() UartChAvailable(uart1)
#define Uart1Getch() UartGetch(uart1)
#define Uart1TxRunning uart1.tx_running
<<<<<<< HEAD
#define Uart1InitParam(_b, _m, _fm) uart_periph_init_param(&uart1, _b, _m, _fm, "")
=======
#define Uart1SetBaudrate(_b) uart_periph_set_baudrate(&uart1, _b)
//#define Uart1InitParam(_b, _m, _fm) uart_periph_init_param(&uart1, _b, _m, _fm, "")
>>>>>>> ccd644af

#define UART1Init           Uart1Init
#define UART1CheckFreeSpace Uart1CheckFreeSpace
#define UART1Transmit       Uart1Transmit
#define UART1SendMessage    Uart1SendMessage
#define UART1ChAvailable    Uart1ChAvailable
#define UART1Getch          Uart1Getch
#define UART1TxRunning      Uart1TxRunning
#define UART1InitParam      Uart1InitParam

#endif // USE_UART1

#ifdef USE_UART2
extern struct uart_periph uart2;
extern void uart2_init(void);

#define Uart2Init() uart_periph_init(&uart2)
#define Uart2CheckFreeSpace(_x) uart_check_free_space(&uart2, _x)
#define Uart2Transmit(_x) uart_transmit(&uart2, _x)
#define Uart2SendMessage() {}
#define Uart2ChAvailable() UartChAvailable(uart2)
#define Uart2Getch() UartGetch(uart2)
#define Uart2TxRunning uart2.tx_running
<<<<<<< HEAD
#define Uart2InitParam(_b, _m, _fm) uart_periph_init_param(&uart2, _b, _m, _fm, "")
=======
#define Uart2SetBaudrate(_b) uart_periph_set_baudrate(&uart2, _b)
//#define Uart2InitParam(_b, _m, _fm) uart_periph_init_param(&uart2, _b, _m, _fm, "")
>>>>>>> ccd644af

#define UART2Init           Uart2Init
#define UART2CheckFreeSpace Uart2CheckFreeSpace
#define UART2Transmit       Uart2Transmit
#define UART2SendMessage    Uart2SendMessage
#define UART2ChAvailable    Uart2ChAvailable
#define UART2Getch          Uart2Getch
#define UART2TxRunning      Uart2TxRunning
#define UART2InitParam      Uart2InitParam

#endif // USE_UART2

#ifdef USE_UART3
extern struct uart_periph uart3;
extern void uart3_init(void);

#define Uart3Init() uart_periph_init(&uart3)
#define Uart3CheckFreeSpace(_x) uart_check_free_space(&uart3, _x)
#define Uart3Transmit(_x) uart_transmit(&uart3, _x)
#define Uart3SendMessage() {}
#define Uart3ChAvailable() UartChAvailable(uart3)
#define Uart3Getch() UartGetch(uart3)
#define Uart3TxRunning uart3.tx_running
<<<<<<< HEAD
#define Uart3InitParam(_b, _m, _fm) uart_periph_init_param(&uart3, _b, _m, _fm, "")
=======
#define Uart3SetBaudrate(_b) uart_periph_set_baudrate(&uart3, _b)
//#define Uart3InitParam(_b, _m, _fm) uart_periph_init_param(&uart3, _b, _m, _fm, "")
>>>>>>> ccd644af

#define UART3Init           Uart3Init
#define UART3CheckFreeSpace Uart3CheckFreeSpace
#define UART3Transmit       Uart3Transmit
#define UART3SendMessage    Uart3SendMessage
#define UART3ChAvailable    Uart3ChAvailable
#define UART3Getch          Uart3Getch
#define UART3TxRunning      Uart3TxRunning
#define UART3InitParam      Uart3InitParam

#endif // USE_UART3

#ifdef USE_UART5
extern struct uart_periph uart5;
extern void uart5_init(void);

#define Uart5Init() uart_periph_init(&uart5)
#define Uart5CheckFreeSpace(_x) uart_check_free_space(&uart5, _x)
#define Uart5Transmit(_x) uart_transmit(&uart5, _x)
#define Uart5SendMessage() {}
#define Uart5ChAvailable() UartChAvailable(uart5)
#define Uart5Getch() UartGetch(uart5)
#define Uart5TxRunning uart5.tx_running
<<<<<<< HEAD
#define Uart5InitParam(_b, _m, _fm) uart_periph_init_param(&uart5, _b, _m, _fm, "")
=======
#define Uart5SetBaudrate(_b) uart_periph_set_baudrate(&uart5, _b)
//#define Uart5InitParam(_b, _m, _fm) uart_periph_init_param(&uart5, _b, _m, _fm, "")
>>>>>>> ccd644af

#define UART5Init           Uart5Init
#define UART5CheckFreeSpace Uart5CheckFreeSpace
#define UART5Transmit       Uart5Transmit
#define UART5SendMessage    Uart5SendMessage
#define UART5ChAvailable    Uart5ChAvailable
#define UART5Getch          Uart5Getch
#define UART5TxRunning      Uart5TxRunning
#define UART5InitParam      Uart5InitParam

#endif // USE_UART5

#endif /* MCU_PERIPH_UART_H */<|MERGE_RESOLUTION|>--- conflicted
+++ resolved
@@ -35,10 +35,7 @@
 
 #define UART_RX_BUFFER_SIZE 128
 #define UART_TX_BUFFER_SIZE 128
-<<<<<<< HEAD
-=======
 #define UART_DEV_NAME_SIZE 16
->>>>>>> ccd644af
 
 /**
  * UART peripheral
@@ -55,12 +52,6 @@
   uint8_t tx_running;
   /* UART Register */
   void* reg_addr;
-<<<<<<< HEAD
-};
-
-extern void uart_periph_init(struct uart_periph* p);
-extern void uart_periph_init_param(struct uart_periph* p, uint32_t baud, uint8_t mode, uint8_t fmode, char * dev);
-=======
   /* UART Dev (linux) */
   char dev[UART_DEV_NAME_SIZE];
 };
@@ -68,7 +59,6 @@
 extern void uart_periph_init(struct uart_periph* p);
 extern void uart_periph_set_baudrate(struct uart_periph* p, uint32_t baud);
 //extern void uart_periph_init_param(struct uart_periph* p, uint32_t baud, uint8_t mode, uint8_t fmode, char * dev);
->>>>>>> ccd644af
 extern void uart_transmit(struct uart_periph* p, uint8_t data);
 extern bool_t uart_check_free_space(struct uart_periph* p, uint8_t len);
 
@@ -92,12 +82,8 @@
 #define Uart0ChAvailable() UartChAvailable(uart0)
 #define Uart0Getch() UartGetch(uart0)
 #define Uart0TxRunning uart0.tx_running
-<<<<<<< HEAD
-#define Uart0InitParam(_b, _m, _fm) uart_periph_init_param(&uart0, _b, _m, _fm, "")
-=======
 #define Uart0SetBaudrate(_b) uart_periph_set_baudrate(&uart0, _b)
 //#define Uart0InitParam(_b, _m, _fm) uart_periph_init_param(&uart0, _b, _m, _fm, "")
->>>>>>> ccd644af
 
 #define UART0Init           Uart0Init
 #define UART0CheckFreeSpace Uart0CheckFreeSpace
@@ -121,12 +107,8 @@
 #define Uart1ChAvailable() UartChAvailable(uart1)
 #define Uart1Getch() UartGetch(uart1)
 #define Uart1TxRunning uart1.tx_running
-<<<<<<< HEAD
-#define Uart1InitParam(_b, _m, _fm) uart_periph_init_param(&uart1, _b, _m, _fm, "")
-=======
 #define Uart1SetBaudrate(_b) uart_periph_set_baudrate(&uart1, _b)
 //#define Uart1InitParam(_b, _m, _fm) uart_periph_init_param(&uart1, _b, _m, _fm, "")
->>>>>>> ccd644af
 
 #define UART1Init           Uart1Init
 #define UART1CheckFreeSpace Uart1CheckFreeSpace
@@ -150,12 +132,8 @@
 #define Uart2ChAvailable() UartChAvailable(uart2)
 #define Uart2Getch() UartGetch(uart2)
 #define Uart2TxRunning uart2.tx_running
-<<<<<<< HEAD
-#define Uart2InitParam(_b, _m, _fm) uart_periph_init_param(&uart2, _b, _m, _fm, "")
-=======
 #define Uart2SetBaudrate(_b) uart_periph_set_baudrate(&uart2, _b)
 //#define Uart2InitParam(_b, _m, _fm) uart_periph_init_param(&uart2, _b, _m, _fm, "")
->>>>>>> ccd644af
 
 #define UART2Init           Uart2Init
 #define UART2CheckFreeSpace Uart2CheckFreeSpace
@@ -179,12 +157,8 @@
 #define Uart3ChAvailable() UartChAvailable(uart3)
 #define Uart3Getch() UartGetch(uart3)
 #define Uart3TxRunning uart3.tx_running
-<<<<<<< HEAD
-#define Uart3InitParam(_b, _m, _fm) uart_periph_init_param(&uart3, _b, _m, _fm, "")
-=======
 #define Uart3SetBaudrate(_b) uart_periph_set_baudrate(&uart3, _b)
 //#define Uart3InitParam(_b, _m, _fm) uart_periph_init_param(&uart3, _b, _m, _fm, "")
->>>>>>> ccd644af
 
 #define UART3Init           Uart3Init
 #define UART3CheckFreeSpace Uart3CheckFreeSpace
@@ -208,12 +182,8 @@
 #define Uart5ChAvailable() UartChAvailable(uart5)
 #define Uart5Getch() UartGetch(uart5)
 #define Uart5TxRunning uart5.tx_running
-<<<<<<< HEAD
-#define Uart5InitParam(_b, _m, _fm) uart_periph_init_param(&uart5, _b, _m, _fm, "")
-=======
 #define Uart5SetBaudrate(_b) uart_periph_set_baudrate(&uart5, _b)
 //#define Uart5InitParam(_b, _m, _fm) uart_periph_init_param(&uart5, _b, _m, _fm, "")
->>>>>>> ccd644af
 
 #define UART5Init           Uart5Init
 #define UART5CheckFreeSpace Uart5CheckFreeSpace
