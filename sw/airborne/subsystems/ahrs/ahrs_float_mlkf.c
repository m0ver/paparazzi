/*
 * Copyright (C) 2011-2012  Antoine Drouin <poinix@gmail.com>
 * Copyright (C) 2013       Felix Ruess <felix.ruess@gmail.com>
 *
 * This file is part of paparazzi.
 *
 * paparazzi is free software; you can redistribute it and/or modify
 * it under the terms of the GNU General Public License as published by
 * the Free Software Foundation; either version 2, or (at your option)
 * any later version.
 *
 * paparazzi is distributed in the hope that it will be useful,
 * but WITHOUT ANY WARRANTY; without even the implied warranty of
 * MERCHANTABILITY or FITNESS FOR A PARTICULAR PURPOSE.  See the
 * GNU General Public License for more details.
 *
 * You should have received a copy of the GNU General Public License
 * along with paparazzi; see the file COPYING.  If not, write to
 * the Free Software Foundation, 59 Temple Place - Suite 330,
 * Boston, MA 02111-1307, USA.
 */

/**
 * @file subsystems/ahrs/ahrs_float_mlkf.c
 *
 * Multiplicative linearized Kalman Filter in quaternion formulation.
 *
 * Estimate the attitude, heading and gyro bias.
 */

#include "subsystems/ahrs/ahrs_float_mlkf.h"
#include "subsystems/ahrs/ahrs_float_utils.h"

#include <float.h>   /* for FLT_MIN     */
#include <string.h>  /* for memcpy      */
#include <math.h>    /* for M_PI        */

#include "state.h"

#include "math/pprz_algebra_float.h"
#include "math/pprz_algebra_int.h"
#include "math/pprz_simple_matrix.h"
#include "generated/airframe.h"

#include "subsystems/abi.h"

//#include <stdio.h>

#ifndef AHRS_MAG_NOISE_X
#define AHRS_MAG_NOISE_X 0.2
#define AHRS_MAG_NOISE_Y 0.2
#define AHRS_MAG_NOISE_Z 0.2
#endif

static inline void propagate_ref(struct Int32Rates* gyro, float dt);
static inline void propagate_state(float dt);
static inline void update_state(const struct FloatVect3 *i_expected, struct FloatVect3* b_measured, struct FloatVect3* noise);
static inline void reset_state(void);
static inline void set_body_state_from_quat(void);

struct AhrsMlkf ahrs_mlkf;

#if PERIODIC_TELEMETRY
#include "subsystems/datalink/telemetry.h"

<<<<<<< HEAD
static void send_geo_mag(void) {
  DOWNLINK_SEND_GEO_MAG(DefaultChannel, DefaultDevice,
                        &ahrs_mlkf.mag_h.x, &ahrs_mlkf.mag_h.y, &ahrs_mlkf.mag_h.z);
=======
static void send_geo_mag(struct transport_tx *trans, struct link_device *dev) {
  pprz_msg_send_GEO_MAG(trans, dev, AC_ID,
                        &ahrs_impl.mag_h.x, &ahrs_impl.mag_h.y, &ahrs_impl.mag_h.z);
>>>>>>> 6511bdd7
}
#endif


/** ABI binding for IMU data.
 * Used for gyro, accel and mag ABI messages.
 */
#ifndef AHRS_MLKF_IMU_ID
#define AHRS_MLKF_IMU_ID ABI_BROADCAST
#endif
static abi_event gyro_ev;
static abi_event accel_ev;
static abi_event mag_ev;

static abi_event aligner_ev;

static void gyro_cb(uint8_t __attribute__((unused)) sender_id, const uint32_t* stamp,
                    const struct Int32Rates* gyro)
{
  static uint32_t last_stamp = 0;
  if (last_stamp > 0 && ahrs_mlkf.status == AHRS_MLKF_RUNNING) {
    float dt = (float)(*stamp - last_stamp) * 1e-6;
    ahrs_mlkf_propagate((struct Int32Rates*)gyro, dt);
  }
  last_stamp = *stamp;
}

static void accel_cb(uint8_t sender_id __attribute__((unused)),
                     const uint32_t* stamp __attribute__((unused)),
                     const struct Int32Vect3* accel)
{
  if (ahrs_mlkf.status == AHRS_MLKF_RUNNING) {
    ahrs_mlkf_update_accel((struct Int32Vect3*)accel);
  }
}

static void mag_cb(uint8_t sender_id __attribute__((unused)),
                   const uint32_t* stamp __attribute__((unused)),
                   const struct Int32Vect3* mag)
{
  if (ahrs_mlkf.status == AHRS_MLKF_RUNNING) {
    ahrs_mlkf_update_mag((struct Int32Vect3*)mag);
  }
}

static void aligner_cb(uint8_t __attribute__((unused)) sender_id,
                       const uint32_t* stamp __attribute__((unused)),
                       const struct Int32Rates* lp_gyro, const struct Int32Vect3* lp_accel,
                       const struct Int32Vect3* lp_mag)
{
  if (ahrs_mlkf.status != AHRS_MLKF_RUNNING) {
    ahrs_mlkf_align((struct Int32Rates*)lp_gyro, (struct Int32Vect3*)lp_accel,
                    (struct Int32Vect3*)lp_mag);
  }
}


void ahrs_mlkf_register(void)
{
  ahrs_register_impl(ahrs_mlkf_init, NULL);
}

void ahrs_mlkf_init(struct OrientationReps* body_to_imu) {

  /* save body_to_imu pointer */
  ahrs_mlkf.body_to_imu = body_to_imu;

  ahrs_mlkf.status = AHRS_MLKF_UNINIT;

  /* Set ltp_to_imu so that body is zero */
  memcpy(&ahrs_mlkf.ltp_to_imu_quat, orientationGetQuat_f(ahrs_mlkf.body_to_imu),
         sizeof(struct FloatQuat));

  FLOAT_RATES_ZERO(ahrs_mlkf.imu_rate);

  VECT3_ASSIGN(ahrs_mlkf.mag_h, AHRS_H_X, AHRS_H_Y, AHRS_H_Z);

  /*
   * Initialises our state
   */
  FLOAT_RATES_ZERO(ahrs_mlkf.gyro_bias);
  const float P0_a = 1.;
  const float P0_b = 1e-4;
  float P0[6][6] = {{ P0_a, 0.,   0.,   0.,   0.,   0.  },
                    { 0.,   P0_a, 0.,   0.,   0.,   0.  },
                    { 0.,   0.,   P0_a, 0.,   0.,   0.  },
                    { 0.,   0.,   0.,   P0_b, 0.,   0.  },
                    { 0.,   0.,   0.,   0.,   P0_b, 0.  },
                    { 0.,   0.,   0.,   0.,   0.,   P0_b}};
  memcpy(ahrs_mlkf.P, P0, sizeof(P0));

  VECT3_ASSIGN(ahrs_mlkf.mag_noise, AHRS_MAG_NOISE_X, AHRS_MAG_NOISE_Y, AHRS_MAG_NOISE_Z);

  /*
   * Subscribe to scaled IMU measurements and attach callbacks
   */
  AbiBindMsgIMU_GYRO_INT32(AHRS_MLKF_IMU_ID, &gyro_ev, gyro_cb);
  AbiBindMsgIMU_ACCEL_INT32(AHRS_MLKF_IMU_ID, &accel_ev, accel_cb);
  AbiBindMsgIMU_MAG_INT32(AHRS_MLKF_IMU_ID, &mag_ev, mag_cb);
  AbiBindMsgIMU_LOWPASSED(ABI_BROADCAST, &aligner_ev, aligner_cb);

#if PERIODIC_TELEMETRY
  register_periodic_telemetry(DefaultPeriodic, "GEO_MAG", send_geo_mag);
#endif
}

bool_t ahrs_mlkf_align(struct Int32Rates* lp_gyro, struct Int32Vect3* lp_accel,
                       struct Int32Vect3* lp_mag)
{

  /* Compute an initial orientation from accel and mag directly as quaternion */
  ahrs_float_get_quat_from_accel_mag(&ahrs_mlkf.ltp_to_imu_quat, lp_accel, lp_mag);

  /* set initial body orientation */
  set_body_state_from_quat();

  /* used averaged gyro as initial value for bias */
  struct Int32Rates bias0;
  RATES_COPY(bias0, *lp_gyro);
  RATES_FLOAT_OF_BFP(ahrs_mlkf.gyro_bias, bias0);

  ahrs_mlkf.status = AHRS_MLKF_RUNNING;

  return TRUE;
}

void ahrs_mlkf_propagate(struct Int32Rates* gyro, float dt) {
  propagate_ref(gyro, dt);
  propagate_state(dt);
  set_body_state_from_quat();
}

void ahrs_mlkf_update_accel(struct Int32Vect3* accel) {
  struct FloatVect3 imu_g;
  ACCELS_FLOAT_OF_BFP(imu_g, *accel);
  const float alpha = 0.92;
  ahrs_mlkf.lp_accel = alpha * ahrs_mlkf.lp_accel +
    (1. - alpha) *(float_vect3_norm(&imu_g) - 9.81);
  const struct FloatVect3 earth_g = {0.,  0., -9.81 };
  const float dn = 250*fabs( ahrs_mlkf.lp_accel );
  struct FloatVect3 g_noise = {1.+dn, 1.+dn, 1.+dn};
  update_state(&earth_g, &imu_g, &g_noise);
  reset_state();
}


void ahrs_mlkf_update_mag(struct Int32Vect3* mag) {
  struct FloatVect3 imu_h;
  MAGS_FLOAT_OF_BFP(imu_h, *mag);
  update_state(&ahrs_mlkf.mag_h, &imu_h, &ahrs_mlkf.mag_noise);
  reset_state();
}


static inline void propagate_ref(struct Int32Rates* gyro, float dt) {
  /* converts gyro to floating point */
  struct FloatRates gyro_float;
  RATES_FLOAT_OF_BFP(gyro_float, *gyro);

  /* unbias measurement */
  RATES_SUB(gyro_float, ahrs_mlkf.gyro_bias);

#ifdef AHRS_PROPAGATE_LOW_PASS_RATES
  /* lowpass angular rates */
  const float alpha = 0.1;
  FLOAT_RATES_LIN_CMB(ahrs_mlkf.imu_rate, ahrs_mlkf.imu_rate,
                      (1.-alpha), gyro_float, alpha);
#else
  RATES_COPY(ahrs_mlkf.imu_rate, gyro_float);
#endif

  /* propagate reference quaternion */
  float_quat_integrate(&ahrs_mlkf.ltp_to_imu_quat, &ahrs_mlkf.imu_rate, dt);

}

/**
 * Progagate filter's covariance
 * We don't propagate state as we assume to have reseted
 */
static inline void propagate_state(float dt) {

  /* predict covariance */
  const float dp = ahrs_mlkf.imu_rate.p*dt;
  const float dq = ahrs_mlkf.imu_rate.q*dt;
  const float dr = ahrs_mlkf.imu_rate.r*dt;

  float F[6][6] = {{  1.,   dr,  -dq,  -dt,   0.,   0.  },
                   { -dr,   1.,   dp,   0.,  -dt,   0.  },
                   {  dq,  -dp,   1.,   0.,   0.,  -dt  },
                   {  0.,   0.,   0.,   1.,   0.,   0.  },
                   {  0.,   0.,   0.,   0.,   1.,   0.  },
                   {  0.,   0.,   0.,   0.,   0.,   1.  }};
  // P = FPF' + GQG
  float tmp[6][6];
  MAT_MUL(6,6,6, tmp, F, ahrs_mlkf.P);
  MAT_MUL_T(6,6,6,  ahrs_mlkf.P, tmp, F);
  const float dt2 = dt * dt;
  const float GQG[6] = {dt2*10e-3, dt2*10e-3, dt2*10e-3, dt2*9e-6, dt2*9e-6, dt2*9e-6 };
  for (int i=0;i<6;i++)
    ahrs_mlkf.P[i][i] += GQG[i];

}


/**
 *  Incorporate one 3D vector measurement
 */
static inline void update_state(const struct FloatVect3 *i_expected, struct FloatVect3* b_measured, struct FloatVect3* noise) {

  /* converted expected measurement from inertial to body frame */
  struct FloatVect3 b_expected;
  float_quat_vmult(&b_expected, &ahrs_mlkf.ltp_to_imu_quat, (struct FloatVect3*)i_expected);

  // S = HPH' + JRJ
  float H[3][6] = {{           0., -b_expected.z,  b_expected.y, 0., 0., 0.},
                   { b_expected.z,            0., -b_expected.x, 0., 0., 0.},
                   {-b_expected.y,  b_expected.x,            0., 0., 0., 0.}};
  float tmp[3][6];
  MAT_MUL(3,6,6, tmp, H, ahrs_mlkf.P);
  float S[3][3];
  MAT_MUL_T(3,6,3, S, tmp, H);

  /* add the measurement noise */
  S[0][0] += noise->x;
  S[1][1] += noise->y;
  S[2][2] += noise->z;

  float invS[3][3];
  MAT_INV33(invS, S);

  // K = PH'invS
  float tmp2[6][3];
  MAT_MUL_T(6,6,3, tmp2, ahrs_mlkf.P, H);
  float K[6][3];
  MAT_MUL(6,3,3, K, tmp2, invS);

  // P = (I-KH)P
  float tmp3[6][6];
  MAT_MUL(6,3,6, tmp3, K, H);
  float I6[6][6] = {{ 1., 0., 0., 0., 0., 0. },
                    {  0., 1., 0., 0., 0., 0. },
                    {  0., 0., 1., 0., 0., 0. },
                    {  0., 0., 0., 1., 0., 0. },
                    {  0., 0., 0., 0., 1., 0. },
                    {  0., 0., 0., 0., 0., 1. }};
  float tmp4[6][6];
  MAT_SUB(6,6, tmp4, I6, tmp3);
  float tmp5[6][6];
  MAT_MUL(6,6,6, tmp5, tmp4, ahrs_mlkf.P);
  memcpy(ahrs_mlkf.P, tmp5, sizeof(ahrs_mlkf.P));

  // X = X + Ke
  struct FloatVect3 e;
  VECT3_DIFF(e, *b_measured, b_expected);
  ahrs_mlkf.gibbs_cor.qx  += K[0][0]*e.x + K[0][1]*e.y + K[0][2]*e.z;
  ahrs_mlkf.gibbs_cor.qy  += K[1][0]*e.x + K[1][1]*e.y + K[1][2]*e.z;
  ahrs_mlkf.gibbs_cor.qz  += K[2][0]*e.x + K[2][1]*e.y + K[2][2]*e.z;
  ahrs_mlkf.gyro_bias.p  += K[3][0]*e.x + K[3][1]*e.y + K[3][2]*e.z;
  ahrs_mlkf.gyro_bias.q  += K[4][0]*e.x + K[4][1]*e.y + K[4][2]*e.z;
  ahrs_mlkf.gyro_bias.r  += K[5][0]*e.x + K[5][1]*e.y + K[5][2]*e.z;

}


/**
 * Incorporate errors to reference and zeros state
 */
static inline void reset_state(void) {

  ahrs_mlkf.gibbs_cor.qi = 2.;
  struct FloatQuat q_tmp;
  float_quat_comp(&q_tmp, &ahrs_mlkf.ltp_to_imu_quat, &ahrs_mlkf.gibbs_cor);
  float_quat_normalize(&q_tmp);
  memcpy(&ahrs_mlkf.ltp_to_imu_quat, &q_tmp, sizeof(ahrs_mlkf.ltp_to_imu_quat));
  float_quat_identity(&ahrs_mlkf.gibbs_cor);

}

/**
 * Compute body orientation and rates from imu orientation and rates
 */
static inline void set_body_state_from_quat(void) {
  struct FloatQuat *body_to_imu_quat = orientationGetQuat_f(ahrs_mlkf.body_to_imu);
  struct FloatRMat *body_to_imu_rmat = orientationGetRMat_f(ahrs_mlkf.body_to_imu);

  /* Compute LTP to BODY quaternion */
  struct FloatQuat ltp_to_body_quat;
  float_quat_comp_inv(&ltp_to_body_quat, &ahrs_mlkf.ltp_to_imu_quat, body_to_imu_quat);
  /* Set in state interface */
  stateSetNedToBodyQuat_f(&ltp_to_body_quat);

  /* compute body rates */
  struct FloatRates body_rate;
  float_rmat_transp_ratemult(&body_rate, body_to_imu_rmat, &ahrs_mlkf.imu_rate);
  /* Set state */
  stateSetBodyRates_f(&body_rate);

}<|MERGE_RESOLUTION|>--- conflicted
+++ resolved
@@ -63,15 +63,9 @@
 #if PERIODIC_TELEMETRY
 #include "subsystems/datalink/telemetry.h"
 
-<<<<<<< HEAD
-static void send_geo_mag(void) {
-  DOWNLINK_SEND_GEO_MAG(DefaultChannel, DefaultDevice,
-                        &ahrs_mlkf.mag_h.x, &ahrs_mlkf.mag_h.y, &ahrs_mlkf.mag_h.z);
-=======
 static void send_geo_mag(struct transport_tx *trans, struct link_device *dev) {
   pprz_msg_send_GEO_MAG(trans, dev, AC_ID,
-                        &ahrs_impl.mag_h.x, &ahrs_impl.mag_h.y, &ahrs_impl.mag_h.z);
->>>>>>> 6511bdd7
+                        &ahrs_mlkf.mag_h.x, &ahrs_mlkf.mag_h.y, &ahrs_mlkf.mag_h.z);
 }
 #endif
 
