--- conflicted
+++ resolved
@@ -250,15 +250,9 @@
   INT_RATES_ZERO(ahrs_impl.rate_correction);
 
   /* integrate quaternion */
-<<<<<<< HEAD
-  INT32_QUAT_INTEGRATE_FI(ahrs_impl.ltp_to_imu_quat, ahrs_impl.high_rez_quat,
-                          omega, freq);
-  INT32_QUAT_NORMALIZE(ahrs_impl.ltp_to_imu_quat);
-=======
   int32_quat_integrate_fi(&ahrs_impl.ltp_to_imu_quat, &ahrs_impl.high_rez_quat,
-                          &omega, AHRS_PROPAGATE_FREQUENCY);
+                          &omega, freq);
   int32_quat_normalize(&ahrs_impl.ltp_to_imu_quat);
->>>>>>> dd1746bd
 
   set_body_state_from_quat();
 
@@ -691,20 +685,6 @@
   struct Int32Quat *body_to_imu_quat = orientationGetQuat_i(&imu.body_to_imu);
   int32_quat_comp_inv(&ltp_to_body_quat, &ahrs_impl.ltp_to_imu_quat, body_to_imu_quat);
   /* Set state */
-<<<<<<< HEAD
-=======
-#ifdef AHRS_UPDATE_FW_ESTIMATOR
-  struct Int32Eulers neutrals_to_body_eulers = {
-    ANGLE_BFP_OF_REAL(ins_roll_neutral),
-    ANGLE_BFP_OF_REAL(ins_pitch_neutral),
-    0 };
-  struct Int32Quat neutrals_to_body_quat, ltp_to_neutrals_quat;
-  int32_quat_of_eulers(&neutrals_to_body_quat, &neutrals_to_body_eulers);
-  int32_quat_normalize(&neutrals_to_body_quat);
-  int32_quat_comp_inv(&ltp_to_neutrals_quat, &ltp_to_body_quat, &neutrals_to_body_quat);
-  stateSetNedToBodyQuat_i(&ltp_to_neutrals_quat);
-#else
->>>>>>> dd1746bd
   stateSetNedToBodyQuat_i(&ltp_to_body_quat);
 
   /* compute body rates */
