--- conflicted
+++ resolved
@@ -45,17 +45,6 @@
   SpiStart();
 }
 
-<<<<<<< HEAD
-#ifndef DOWNLINK_DEVICE
-#define DOWNLINK_DEVICE DOWNLINK_AP_DEVICE
-#endif
-
-#include "mcu_periph/uart.h"
-#include "messages.h"
-#include "subsystems/datalink/downlink.h"
-
-=======
->>>>>>> 00f6cd6f
 void mcp355x_event(void) {
   if (spi_message_received) {
     spi_message_received = FALSE;
@@ -65,13 +54,7 @@
           ((uint32_t)mcp355x_spi_buf[1]<<9) |
           ((uint32_t)mcp355x_spi_buf[2]<<1) |
           (mcp355x_spi_buf[3]>>7));
-<<<<<<< HEAD
-      filtered = (5*filtered + mcp355x_data) / (6);
-      DOWNLINK_SEND_DEBUG(DefaultChannel, DefaultDevice,4,mcp355x_spi_buf);
-      DOWNLINK_SEND_BARO_RAW(DefaultChannel, DefaultDevice,&mcp355x_data,&filtered);
-=======
       mcp355x_data_available = TRUE;
->>>>>>> 00f6cd6f
     }
   }
 }
