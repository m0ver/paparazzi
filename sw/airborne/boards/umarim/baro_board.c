--- conflicted
+++ resolved
@@ -69,11 +69,3 @@
   // Read the ADC
   ads1114_read(&BARO_ABS_ADS);
 }
-<<<<<<< HEAD
-
-void baro_downlink_raw( void )
-{
-  DOWNLINK_SEND_BARO_RAW(DefaultChannel, DefaultDevice,&baro.absolute,&baro.differential);
-}
-=======
->>>>>>> 9d5413d4
