/*
 * Copyright (C) 2013 Dino Hensen, Vincent van Hoek
 *
 * This file is part of Paparazzi.
 *
 * Paparazzi is free software; you can redistribute it and/or modify
 * it under the terms of the GNU General Public License as published by
 * the Free Software Foundation; either version 2, or (at your option)
 * any later version.
 *
 * Paparazzi is distributed in the hope that it will be useful,
 * but WITHOUT ANY WARRANTY; without even the implied warranty of
 * MERCHANTABILITY or FITNESS FOR A PARTICULAR PURPOSE.  See the
 * GNU General Public License for more details.
 *
 * You should have received a copy of the GNU General Public License
 * along with Paparazzi; see the file COPYING.  If not, write to
 * the Free Software Foundation, 59 Temple Place - Suite 330,
 * Boston, MA 02111-1307, USA.
 */

/**
 * @file boards/ardrone/navdata.h
 * ardrone2 navdata aquisition driver.
 *
 * The ardrone2 provides a navdata stream of packets
 * containing info about all sensors at a rate of 200Hz.
 */

#ifndef NAVDATA_H_
#define NAVDATA_H_

#include "std.h"

/**
 * Main navdata structure from the navdata board
 * This is received from the navdata board at ~200Hz
 */
struct navdata_measure_t {
  uint16_t taille;
  uint16_t nu_trame;

  uint16_t ax;
  uint16_t ay;
  uint16_t az;

  int16_t vx;
  int16_t vy;
  int16_t vz;
  uint16_t temperature_acc;
  uint16_t temperature_gyro;

  uint16_t ultrasound;

  uint16_t us_debut_echo;
  uint16_t us_fin_echo;
  uint16_t us_association_echo;
  uint16_t us_distance_echo;

  uint16_t us_curve_time;
  uint16_t us_curve_value;
  uint16_t us_curve_ref;

  uint16_t nb_echo;

  uint32_t sum_echo; //unsigned long
  int16_t gradient;

  uint16_t flag_echo_ini;

  int32_t pressure;
  uint16_t temperature_pressure;

  int16_t my;
  int16_t mx;
  int16_t mz;

  uint16_t chksum;

} __attribute__((packed));

/* The baro calibration received from the navboard */
struct bmp180_calib_t {
  int16_t ac1;
  int16_t ac2;
  int16_t ac3;
  uint16_t ac4;
  uint16_t ac5;
  uint16_t ac6;
  int16_t b1;
  int16_t b2;
  int16_t mb;
  int16_t mc;
  int16_t md;

  // These values are calculated
  int32_t b5;
};

/* Navdata board defines */
#define NAVDATA_PACKET_SIZE       60
#define NAVDATA_START_BYTE        0x3A
#define NAVDATA_CMD_START         0x01
#define NAVDATA_CMD_STOP          0x02
#define NAVDATA_CMD_BARO_CALIB    0x17

#define ARDRONE_GPIO_PORT         0x32524
#define ARDRONE_GPIO_PIN_NAVDATA  177

/* Main navdata structure */
struct navdata_t {
  bool_t is_initialized;                  ///< Check if the navdata board is initialized
  int fd;                                 ///< The navdata file pointer

  uint32_t totalBytesRead;
  uint32_t packetsRead;
  uint32_t checksum_errors;
  uint32_t lost_imu_frames;
  uint16_t last_packet_number;

  struct navdata_measure_t measure;       ///< Main navdata packet receieved from navboard
  struct bmp180_calib_t bmp180_calib;     ///< BMP180 calibration receieved from navboard

<<<<<<< HEAD
  bool_t baro_calibrated;                 ///< Whenever the baro is calibrated
  bool_t imu_available;                   ///< Whenever the imu is available
  bool_t baro_available;                  ///< Whenever the baro is available
  bool_t imu_lost;                        ///< Whenever the imu is lost
=======
  bool_t baro_calibrated;                 //< Whenever the baro is calibrated
  bool_t baro_available;                  //< Whenever the baro is available
  bool_t imu_lost;                        //< Whenever the imu is lost
>>>>>>> f5eeedd8
};
extern struct navdata_t navdata;


bool_t navdata_init(void);
void navdata_update(void);
int16_t navdata_height(void);

/* This should be moved to the uart handling part! */
ssize_t full_write(int fd, const uint8_t *buf, size_t count);
ssize_t full_read(int fd, uint8_t *buf, size_t count);

#endif /* NAVDATA_H_ */<|MERGE_RESOLUTION|>--- conflicted
+++ resolved
@@ -121,16 +121,9 @@
   struct navdata_measure_t measure;       ///< Main navdata packet receieved from navboard
   struct bmp180_calib_t bmp180_calib;     ///< BMP180 calibration receieved from navboard
 
-<<<<<<< HEAD
   bool_t baro_calibrated;                 ///< Whenever the baro is calibrated
-  bool_t imu_available;                   ///< Whenever the imu is available
   bool_t baro_available;                  ///< Whenever the baro is available
   bool_t imu_lost;                        ///< Whenever the imu is lost
-=======
-  bool_t baro_calibrated;                 //< Whenever the baro is calibrated
-  bool_t baro_available;                  //< Whenever the baro is available
-  bool_t imu_lost;                        //< Whenever the imu is lost
->>>>>>> f5eeedd8
 };
 extern struct navdata_t navdata;
 
