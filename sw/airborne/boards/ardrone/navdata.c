--- conflicted
+++ resolved
@@ -160,15 +160,9 @@
 static void send_filter_status(struct transport_tx *trans, struct link_device *dev)
 {
   uint8_t mde = 3;
-<<<<<<< HEAD
   if (!DefaultAhrsImpl.is_aligned) { mde = 2; }
-  if (imu_lost) { mde = 5; }
-  uint16_t val = imu_lost_counter;
-=======
-  if (ahrs.status == AHRS_UNINIT) { mde = 2; }
   if (navdata.imu_lost) { mde = 5; }
   uint16_t val = navdata.lost_imu_frames;
->>>>>>> 3375555e
   pprz_msg_send_STATE_FILTER_STATUS(trans, dev, AC_ID, &mde, &val);
 }
 
