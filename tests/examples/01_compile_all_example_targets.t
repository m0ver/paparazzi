#!/usr/bin/perl -w

use Test::More;
use lib "$ENV{'PAPARAZZI_SRC'}/tests/lib";
use XML::Simple;
use Program;
use Data::Dumper;
use Config;

$|++; 
my $examples = XMLin("$ENV{'PAPARAZZI_SRC'}/conf/conf.xml.example");

use Data::Dumper;

ok(1, "Parsed the example file");
foreach my $example (sort keys%{$examples->{'aircraft'}})
{
	#next unless $example =~ m#easystar#i;
	my $airframe = $examples->{'aircraft'}->{$example}->{'airframe'};
	my $airframe_config = XMLin("$ENV{'PAPARAZZI_SRC'}/conf/$airframe");
	foreach my $process (sort keys %{$airframe_config->{'firmware'}})
	{
		if ($process =~ m#setup|fixedwing|rotorcraft|lisa_test_progs#)
		{
			#warn "EX: [$example] ". Dumper($airframe_config->{'firmware'}->{$process}->{'target'});
			foreach my $target (sort keys %{$airframe_config->{'firmware'}->{$process}->{'target'}})
			{
				next unless scalar $airframe_config->{'firmware'}->{$process}->{'target'}->{$target}->{'board'};

				# Exclude some builds on Mac as they are currently broken.
<<<<<<< HEAD
				next if ( ($Config{'osname'} =~ m#darwin#i) and ($example =~ m#LISA_ASCTEC_PIOTR|LisaLv11_Booz2v12_RC|BOOZ2_A1|LisaLv11_Aspirinv15_Overo_RC|Quad_LisaM|Booz2#i) and ($target =~ m#nps#i) );
=======
				next if ( ($Config{'osname'} =~ m#darwin#i) and ($example =~ m#LisaLv11_Booz2v12_RC|LisaLv11_Aspirinv15_Overo_RC|Quad_LisaM_2|BOOZ2#i) and ($target =~ m#nps#i) );
>>>>>>> c4e1c1f7

				#warn "EXAMPLE: [$example] TARGET: [$target]\n";
				my $make_options = "AIRCRAFT=$example clean_ac $target.compile";
				my $output = run_program(
					"Attempting to build the firmware $target for the airframe $example.",
					$ENV{'PAPARAZZI_SRC'},
					"make $make_options",
					$ENV->{'TEST_VERBOSE'},1);
				unlike($output, '/\bError\b/i', "The make output for the $example target $target does not contain the word \"Error\"");
			}
		}
		elsif ($process =~ m#target#)
		{
			#warn "EXT: [$example] ". Dumper($airframe_config->{'firmware'}->{$process});
			foreach my $target (sort keys %{$airframe_config->{'firmware'}->{$process}})
			{
				next unless scalar $airframe_config->{'firmware'}->{$process}->{$target}->{'board'};

				# Exclude some builds on Mac as they are currently broken.
<<<<<<< HEAD
				next if ( ($Config{'osname'} =~ m#darwin#i) and ($example =~ m#LISA_ASCTEC_PIOTR|LisaLv11_Booz2v12_RC|BOOZ2_A1|LisaLv11_Aspirinv15_Overo_RC|Quad_LisaM|Booz2#i) and ($target =~ m#nps#i) );
=======
				next if ( ($Config{'osname'} =~ m#darwin#i) and ($example =~ m#LisaLv11_Booz2v12_RC|LisaLv11_Aspirinv15_Overo_RC|Quad_LisaM_2|BOOZ2#i) and ($target =~ m#nps#i) );
>>>>>>> c4e1c1f7

				#warn "EXAMPLET: [$example] TARGET: [$target]\n";
				my $make_options = "AIRCRAFT=$example clean_ac $target.compile";
				my $output = run_program(
					"Attempting to build the firmware $target for the airframe $example.",
					$ENV{'PAPARAZZI_SRC'},
					"make $make_options",
					$ENV->{'TEST_VERBOSE'},1);
				unlike($output, '/\bError\b/i', "The make output for the $example target $target does not contain the word \"Error\"");
			}
		}
	}
}

done_testing();

################################################################################
# functions used by this test script.
sub run_program
{
        my $message = shift;
        my $dir = shift;
        my $command = shift;
        my $verbose = shift;
        my $dont_fail_on_error = shift;

        warn "$message\n" if $verbose;
        if (defined $dir)
        {
                $command = "cd $dir;" . $command;
        }
        my $prog = new Program("bash");
        my $fh = $prog->open("-c \"$command\"");
        warn "Running command: \"". $prog->last_command() ."\"\n" if $verbose;
        $fh->autoflush(1);
        my @output;
        while (<$fh>)
        {
                warn $_ if $verbose;
                chomp $_;
                push @output, $_;
        }
        $fh->close;
        my $exit_status = $?/256;
        unless ($exit_status == 0)
        {
                if ($dont_fail_on_error)
                {
                        warn "Error: The command \"". $prog->last_command() ."\" failed to complete successfully. Exit status: $exit_status\n" if $verbose;
                }
                else
                {
                        die "Error: The command \"". $prog->last_command() ."\" failed to complete successfully. Exit status: $exit_status\n";
                }
        }
        return wantarray ? @output : join "\n", @output;
}
<|MERGE_RESOLUTION|>--- conflicted
+++ resolved
@@ -28,11 +28,7 @@
 				next unless scalar $airframe_config->{'firmware'}->{$process}->{'target'}->{$target}->{'board'};
 
 				# Exclude some builds on Mac as they are currently broken.
-<<<<<<< HEAD
-				next if ( ($Config{'osname'} =~ m#darwin#i) and ($example =~ m#LISA_ASCTEC_PIOTR|LisaLv11_Booz2v12_RC|BOOZ2_A1|LisaLv11_Aspirinv15_Overo_RC|Quad_LisaM|Booz2#i) and ($target =~ m#nps#i) );
-=======
 				next if ( ($Config{'osname'} =~ m#darwin#i) and ($example =~ m#LisaLv11_Booz2v12_RC|LisaLv11_Aspirinv15_Overo_RC|Quad_LisaM_2|BOOZ2#i) and ($target =~ m#nps#i) );
->>>>>>> c4e1c1f7
 
 				#warn "EXAMPLE: [$example] TARGET: [$target]\n";
 				my $make_options = "AIRCRAFT=$example clean_ac $target.compile";
@@ -52,11 +48,7 @@
 				next unless scalar $airframe_config->{'firmware'}->{$process}->{$target}->{'board'};
 
 				# Exclude some builds on Mac as they are currently broken.
-<<<<<<< HEAD
-				next if ( ($Config{'osname'} =~ m#darwin#i) and ($example =~ m#LISA_ASCTEC_PIOTR|LisaLv11_Booz2v12_RC|BOOZ2_A1|LisaLv11_Aspirinv15_Overo_RC|Quad_LisaM|Booz2#i) and ($target =~ m#nps#i) );
-=======
 				next if ( ($Config{'osname'} =~ m#darwin#i) and ($example =~ m#LisaLv11_Booz2v12_RC|LisaLv11_Aspirinv15_Overo_RC|Quad_LisaM_2|BOOZ2#i) and ($target =~ m#nps#i) );
->>>>>>> c4e1c1f7
 
 				#warn "EXAMPLET: [$example] TARGET: [$target]\n";
 				my $make_options = "AIRCRAFT=$example clean_ac $target.compile";
